--- conflicted
+++ resolved
@@ -10,13 +10,8 @@
 	Logs interface {
 		// CreateLog creates a new log and returns its descriptor with the new ID
 		CreateLog(ctx context.Context, log *solaris.Log) (*solaris.Log, error)
-<<<<<<< HEAD
 		// GetLogByID returns Log by its ID. It returns the errors.ErrNotExist if the log is marked for delete,
 		// or it doesn't exist
-=======
-		// GetLogByID returns Log by its ID. It returns the errors.ErrNotExist if the log
-		// is marked for delete, or it doesn't exist
->>>>>>> a7ddcbe6
 		GetLogByID(ctx context.Context, id string) (*solaris.Log, error)
 		// UpdateLog update the Log object information. The Log is matched by the log ID
 		UpdateLog(ctx context.Context, log *solaris.Log) (*solaris.Log, error)
